//! NOTE these tests use a global resource (the resim exectuable's
//! simulator) and therefore MUST be run single threaded, like this
//! from the command line:
//!
//! cargo test -- --test-threads=1
//!
//! Also note that if you run the tests with increased output
//! verbosity enabled you may see panics or stacktraces during a
//! successful run. This is expected behaviour as we use
//! std::panic::catch_unwind to test calls under conditions that
//! should make them panic. One way to see a lot of this sort of
//! output would be to run the tests like this (in a Unix-like shell):
//!
//! RUST_BACKTRACE=1 cargo test -- --nocapture --test-threads=1

use std::process::Command;
use regex::Regex;
use lazy_static::lazy_static;
use scrypto::prelude::*;

const RADIX_TOKEN: &str = "resource_sim1qqqqqqqqqqqqqqqqqqqqqqqqqqqqqqqqqqqqqqqqqqzqu57yag";


#[derive(Debug)]
struct Account {
    address: String,
    _pubkey: String,
    _privkey: String,
}

impl Account
{
    pub fn get_amount_owned(&self, resource_address: &str) -> Option<Decimal>
    {
        let output = run_command(Command::new("resim")
            .arg("show")
            .arg(&self.address));

        let mut lines = output.split("\n").collect::<Vec<&str>>();

        loop
        {
            match lines.pop()
            {
                None => { break; }
                Some(line) =>
                    {
                        let words = line.split(" ").collect::<Vec<&str>>();
                        // Resource line is og the form
                        // ├─ { amount: 999.67126747, resource address: resource_sim1qqqqqqqqqqqqqqqqqqqqqqqqqqqqqqqqqqqqqqqqqqzqu57yag, name: "Radix", symbol: "XRD" }
                        let word_before = words.get(5);
                        let resource_address_2 = words.get(6);
                        let amount = words.get(3);
                        match word_before
                        {
                            None => {}
                            Some(word) =>
                                {
                                    if *word == "address:"
                                    {
                                        match resource_address_2
                                        {
                                            None => {}
                                            Some(address) =>
                                                {
                                                    let address_without_comma = address.split(",").collect::<Vec<&str>>();
                                                    let correct_address = address_without_comma.get(0).unwrap();
                                                    if *correct_address == resource_address
                                                    {
                                                        let word = amount.unwrap().split(",").collect::<Vec<&str>>();
                                                        let number = word.get(0).unwrap();
                                                        return Some(Decimal::from(*number));
                                                    }
                                                }
                                        }
                                    }
                                }
                        }
                    }
            }
        }

        None
    }
}


#[derive(Debug)]
struct DAO_component {
    address: String,
    external_admin_address: String,
    internal_admin_adress : String,
    styx_adress: String,
    voter_card_address: String,
}

impl DAO_component
{
    pub fn get_amount_owned(&self, account_address: &str, resource_address: &str) -> Option<Decimal>
    {
        let output = amount_owned(account_address, &self.address, resource_address);
        let mut lines = output.split("\n").collect::<Vec<&str>>();

        loop
        {
            match lines.pop()
            {
                None => { break; }
                Some(line) =>
                    {
                        // We are looking for a line of the form ├─ Decimal("90")
                        let words = line.split(" ").collect::<Vec<&str>>();
                        match words.get(1)
                        {
                            None => {}
                            Some(word) =>
                                {
                                    // We split the word with "

                                    let subwords = word.split("\"").collect::<Vec<&str>>();
                                    let word_before = subwords.get(0);
                                    let amount = subwords.get(1);

                                    match word_before
                                    {
                                        None => {  }
                                        Some(word2) =>
                                            {
                                                if *word2 == "Decimal("
                                                {
                                                    return Some(Decimal::from(*amount.unwrap()))
                                                }
                                            }
                                    }
                                }
                        }
                    }
            }
        }
        None
    }

    pub fn get_locked_tokens(&self, account_address: &str) -> Decimal
    {
        let output = amount_locked(account_address, &self.address);
        let mut lines = output.split("\n").collect::<Vec<&str>>();
        let mut return_dec = dec!(0);
        loop
        {
            match lines.pop()
            {
                None => { break; }
                Some(line) =>
                    {
                        // We are looking for a line of the form ├─ Decimal("90")
                        let words = line.split(" ").collect::<Vec<&str>>();
                        match words.get(1)
                        {
                            None => {}
                            Some(word) =>
                                {
                                    // We split the word with "

                                    let subwords = word.split("\"").collect::<Vec<&str>>();
                                    let word_before = subwords.get(0);
                                    let amount = subwords.get(1);

                                    match word_before
                                    {
                                        None => {  }
                                        Some(word2) =>
                                            {
                                                if *word2 == "Decimal("
                                                {
                                                    return_dec = Decimal::from(*amount.unwrap())
                                                }
                                            }
                                    }
                                }
                        }
                    }
            }
        }
        return_dec
    }
}



/// Runs a command line program, panicking if it fails and returning
/// its stdout if it succeeds
fn run_command(command: &mut Command) -> String {
    let output = command
        .output()
        .expect("Failed to run command line");
    let stdout = String::from_utf8_lossy(&output.stdout).into_owned();
    let stderr = String::from_utf8_lossy(&output.stderr).into_owned();
    if !output.status.success() {
        println!("stdout:\n{}", stdout);
        panic!("{}", stderr);
    }
    stdout
}


/// Calls "resim reset"
fn reset_sim() {
    run_command(Command::new("resim")
        .arg("reset"));
}



/// Calls "resim new-account"
///
/// Returns a tuple containing first the new account's address, then
/// its public key, and then last its private key.
fn create_account() -> Account {
    let output = run_command(Command::new("resim")
                             .arg("new-account"));

    lazy_static! {
        static ref RE_ADDRESS: Regex = Regex::new(r"Account component address: (\w*)").unwrap();
        static ref RE_PUBKEY:  Regex = Regex::new(r"Public key: (\w*)").unwrap();
        static ref RE_PRIVKEY: Regex = Regex::new(r"Private key: (\w*)").unwrap();
    }

    let address = &RE_ADDRESS.captures(&output).expect("Failed to parse new-account address")[1];
    let pubkey = &RE_PUBKEY.captures(&output).expect("Failed to parse new-account pubkey")[1];
    let privkey = &RE_PRIVKEY.captures(&output).expect("Failed to parse new-account privkey")[1];

    Account {
        address: address.to_string(),
        _pubkey: pubkey.to_string(),
        _privkey: privkey.to_string()
    }
}

// Create a token and return it's address
fn create_admin_badge() -> String {
    let output = run_command(Command::new("resim")
                            .arg("new-token-fixed")
                            .arg("--name")
                            .arg("admin_badge")
                            .arg("1")
                        );

    String::from(output.split("\n").collect::<Vec<&str>>()[13].split(" ").collect::<Vec<&str>>()[2])

}

fn show(address: &str) {

    let output = run_command(Command::new("resim")
                            .arg("show")
                            .arg(address)
                        );
    println!("{}", output);
}


/// Publishes the package by calling "resim publish ."
///
/// Returns the new blueprint's address
fn publish_package(path: Option<&str>) -> String {
    let path = path.unwrap_or(".");
    let output = run_command(Command::new("resim")
                             .arg("publish")
                             .arg(path));
    lazy_static! {
        static ref RE_ADDRESS: Regex = Regex::new(r"New Package: (\w*)").unwrap();
    }

    RE_ADDRESS.captures(&output).expect("Failed to parse new blueprint address")[1].to_string()
}




/// Creates a new Dao catalog via
/// rtm/instantiate.rtm
///
/// Returns the dao created.
fn instantiate(account_addr: &str, package_addr: &str)
                                   -> DAO_component
{
    let output = run_command(Command::new("resim")
                             .arg("run")
                             .arg("rtm/instantiate.rtm")
                             .env("account", account_addr)
                             .env("package", &package_addr)
                             .env("initial_supply", "100"));




    println!("{}",output);

    let result = output.split("\n").collect::<Vec<&str>>();

    let i = 4 ; // for translation due to more info

    let dao_adress = result[13+i];
    let external_admin_adress = result[14+i];
    let internal_admin_adress = result[15+i];
    let styx_adress = result[16+i];
    let voter_card_adress = result[17+i];

    let dao_adress = dao_adress.split(" ").collect::<Vec<&str>>()[2];
    let external_admin_adress = external_admin_adress.split(" ").collect::<Vec<&str>>()[2];
    let internal_admin_adress = internal_admin_adress.split(" ").collect::<Vec<&str>>()[2];
    let styx_adress = styx_adress.split(" ").collect::<Vec<&str>>()[2];
    let voter_card_adress = voter_card_adress.split(" ").collect::<Vec<&str>>()[2];




    let dao = DAO_component {
        address: String::from(dao_adress),
        external_admin_address: String::from(external_admin_adress),
        internal_admin_adress : String::from(internal_admin_adress),
        styx_adress: String::from(styx_adress),
        voter_card_address: String::from(voter_card_adress),
    };
    dao
}


/// Creates a new Dao catalog via
/// rtm/instantiate_custom.rtm
///
/// Returns the dao created.
fn instantiate_custom(account_addr: &str, package_addr: &str, admin_badge_addr: &str)
                                   -> DAO_component
{
    let output = run_command(Command::new("resim")
                             .arg("run")
                             .arg("rtm/instantiate.rtm")
                             .env("account", account_addr)
                             .env("package", &package_addr)
                             .env("admin_badge", admin_badge_addr)
                             .env("initial_supply", "100"));




    //println!("{}",output);

    let result = output.split("\n").collect::<Vec<&str>>();

    let i = 4 ; // for translation due to more info

    let dao_adress = result[13+i];
    let external_admin_adress = result[14+i];
    let internal_admin_adress = result[15+i];
    let styx_adress = result[16+i];
    let voter_card_adress = result[17+i];

    let dao_adress = dao_adress.split(" ").collect::<Vec<&str>>()[2];
    let external_admin_adress = external_admin_adress.split(" ").collect::<Vec<&str>>()[2];
    let internal_admin_adress = internal_admin_adress.split(" ").collect::<Vec<&str>>()[2];
    let styx_adress = styx_adress.split(" ").collect::<Vec<&str>>()[2];
    let voter_card_adress = voter_card_adress.split(" ").collect::<Vec<&str>>()[2];




    let dao = DAO_component {
        address: String::from(dao_adress),
        external_admin_address: String::from(external_admin_adress),
        internal_admin_adress : String::from(internal_admin_adress),
        styx_adress: String::from(styx_adress),
        voter_card_address: String::from(voter_card_adress),
    };
    dao
}


fn mint_voter_card_with_bucket(account_addr: &str,dao_address : &str , styx_address : &str, bucket_amount : &str) -> String {
    let output = run_command(Command::new("resim")
                             .arg("run")
                             .arg("rtm/mint_voter_card_with_bucket.rtm")
                             .env("account", account_addr)
                             .env("dao", &dao_address)
                             .env("styx", styx_address)
                             .env("amount", bucket_amount));
    output
}


fn withdraw(account_addr: &str,dao_address : &str , external_badge_address : &str, amount : &str) -> String {
    let output = run_command(Command::new("resim")
                             .arg("run")
                             .arg("rtm/withdraw.rtm")
                             .env("account", account_addr)
                             .env("dao", &dao_address)
                             .env("admin_badge", external_badge_address)
                             .env("amount", amount));
    output
    //println!("{}", output);
}


fn emit(account_addr: &str,dao_address : &str , external_badge_address : &str, amount : &str) -> String {
    let output = run_command(Command::new("resim")
                             .arg("run")
                             .arg("rtm/emit.rtm")
                             .env("account", account_addr)
                             .env("dao", &dao_address)
                             .env("admin_badge", external_badge_address)
                             .env("amount", amount));
    output
    //println!("{}", output);
}


fn lock(account_addr: &str, dao_address : &str , voter_card_address : &str, styx_address : &str, bucket_amount : &str) -> String {
    let output = run_command(Command::new("resim")
                             .arg("run")
                             .arg("rtm/lock.rtm")
                             .env("account", account_addr)
                             .env("dao", &dao_address)
                             .env("styx", styx_address)
                             .env("voter_card", voter_card_address)
                             .env("amount", bucket_amount));
    output
}


fn unlock(account_addr: &str, dao_address : &str , voter_card_address : &str, bucket_amount : &str) -> String {
    let output = run_command(Command::new("resim")
                             .arg("run")
                             .arg("rtm/unlock.rtm")
                             .env("account", account_addr)
                             .env("dao", &dao_address)
                             .env("voter_card", voter_card_address)
                             .env("amount", bucket_amount));
    output
}


fn simple_transfer(account1_addr: &str, account2_addr: &str , asset_address : &str, amount : &str) -> String {
    let output = run_command(Command::new("resim")
        .arg("run")
        .arg("rtm/simple_transfer.rtm")
        .env("account1", account1_addr)
        .env("account2", account2_addr)
        .env("asset", &asset_address)
        .env("amount", amount));
    output
}

fn unlock_all(account_addr: &str, dao_address : &str , voter_card_address : &str) -> String {
    let output = run_command(Command::new("resim")
                             .arg("run")
                             .arg("rtm/unlock_all.rtm")
                             .env("account", account_addr)
                             .env("dao", &dao_address)
                             .env("voter_card", voter_card_address));
    output
}


fn support_proposal(account_addr: &str, dao_address : &str , voter_card_address : &str, proposal_id : &str) -> String {
    let output = run_command(Command::new("resim")
                             .arg("run")
                             .arg("rtm/support_proposal.rtm")
                             .env("account", account_addr)
                             .env("dao", &dao_address)
                             .env("voter_card", voter_card_address)
                             .env("proposal_id", proposal_id));
    output
}

fn advance_with_proposal(account_addr: &str, dao_address : &str , proposal_id : &str) -> String {
    let output = run_command(Command::new("resim")
                             .arg("run")
                             .arg("rtm/advance_with_proposal.rtm")
                             .env("account", account_addr)
                             .env("dao", &dao_address)
                             .env("proposal_id", proposal_id));
    output
}

fn delegate_for_proposal(account_addr: &str, dao_address : &str, voter_card_address : &str , proposal_id : &str, deleguate_to : &str) -> String {
    let output = run_command(Command::new("resim")
                             .arg("run")
                             .arg("rtm/delegate_for_proposal.rtm")
                             .env("account", account_addr)
                             .env("dao", &dao_address)
                             .env("voter_card", voter_card_address)
                             .env("proposal_id", proposal_id)
                             .env("deleguate_to", deleguate_to));
    output
}

fn vote_for_proposal(account_addr: &str, dao_address : &str, voter_card_address : &str , proposal_id : &str, vote : &str) -> String {
    let output = run_command(Command::new("resim")
                             .arg("run")
                             .arg("rtm/delegate_for_proposal.rtm")
                             .env("account", account_addr)
                             .env("dao", &dao_address)
                             .env("voter_card", voter_card_address)
                             .env("proposal_id", proposal_id)
                             .env("vote", vote));
    output
}


fn gift_asset(account_addr: &str, dao_address : &str , amount : &str, asset_address : &str) -> String {
    let output = run_command(Command::new("resim")
                             .arg("run")
                             .arg("rtm/gift_asset.rtm")
                             .env("account", account_addr)
                             .env("dao", &dao_address)
                             .env("asset", asset_address)
                             .env("amount", amount));
    output
}

fn amount_owned(account_addr: &str, dao_address : &str , asset_address : &str) -> String {
    let output = run_command(Command::new("resim")
                             .arg("run")
                             .arg("rtm/amount_owned.rtm")
                             .env("account", account_addr)
                             .env("dao", &dao_address)
                             .env("asset", asset_address));
    output
}

fn amount_locked(account_addr: &str, dao_address: &str) -> String {
    let output = run_command(Command::new("resim")
                            .arg("run")
                            .arg("rtm/amount_locked.rtm")
                            .env("account", account_addr)
                            .env("dao", &dao_address));

    output

}

fn claim_asset(account_addr: &str, dao_address : &str , voter_card_address : &str) -> String {
    let output = run_command(Command::new("resim")
                             .arg("run")
                             .arg("rtm/claim_assets.rtm")
                             .env("account", account_addr)
                             .env("dao", &dao_address)
                             .env("voter_card", voter_card_address));
    output
}

<<<<<<< HEAD
=======
fn simple_transfer(account1_addr: &str, account2_addr: &str , asset_address : &str, amount : &str) -> String {
    let output = run_command(Command::new("resim")
                             .arg("run")
                             .arg("src/rtm/simple_transfer.rtm")
                             .env("account1", account1_addr)
                             .env("account2", account2_addr)
                             .env("asset", &asset_address)
                             .env("amount", amount));
    output
}


>>>>>>> 6f93478e
#[test]
fn test_publish() {
    reset_sim();
    let _user = create_account();
    let package_addr = publish_package(Some("."));
    println!("User Package : {:?}", package_addr);
}



#[test]
fn test_instantiate() {
    reset_sim();
    let user = create_account();
    let package_addr = publish_package(Some("."));
    let dao = instantiate(&user.address, &package_addr);
    let owned = dao.get_amount_owned(&user.address, &dao.styx_adress);
    assert_eq!(owned.unwrap(), dec!(100));
}

#[test]
fn test_instantiate_custom() {
    reset_sim();
    let user = create_account();
    let package_addr = publish_package(Some("."));
    let admin_badge_addr = create_admin_badge();
    let dao = instantiate_custom(&user.address, &package_addr, &admin_badge_addr );
    let owned = dao.get_amount_owned(&user.address, &dao.styx_adress);
    assert_eq!(owned.unwrap(), dec!(100));
}


#[test]
fn test_withdraw()
{
    reset_sim();
    let user = create_account();
    let package_addr = publish_package(Some("."));
    let dao = instantiate(&user.address, &package_addr);
    withdraw(&user.address, &dao.address, &dao.external_admin_address, "10");
    let user_owned_stx = user.get_amount_owned(&dao.styx_adress).unwrap();
    assert_eq!(user_owned_stx, dec!(10));
    let dao_owned = dao.get_amount_owned(&user.address, &dao.styx_adress);
    assert_eq!(dao_owned.unwrap(), dec!(90));
}

#[test]
fn test_mint_voter_card()
{
    reset_sim();
    let user = create_account();
    let package_addr = publish_package(Some("."));
    let dao = instantiate(&user.address, &package_addr);
    withdraw(&user.address, &dao.address, &dao.external_admin_address, "10");
    let mut owned_stx = user.get_amount_owned(&dao.styx_adress).unwrap();
    assert_eq!(owned_stx, dec!(10));

    mint_voter_card_with_bucket(&user.address, &dao.address, &dao.styx_adress, "5");
    owned_stx =  user.get_amount_owned(&dao.styx_adress).unwrap();
    assert_eq!(owned_stx, dec!(5));
}


#[test]
fn test_emit() {
    reset_sim();
    let user = create_account();
    let package_addr = publish_package(Some("."));
    let dao = instantiate(&user.address, &package_addr);

    // Withdraw all tokens from styx vault
    withdraw(&user.address, &dao.address, &dao.external_admin_address, "100");
    let mut dao_styx = dao.get_amount_owned(&user.address, &dao.styx_adress).unwrap();
    let owned_stx = user.get_amount_owned(&dao.styx_adress).unwrap();
    assert_eq!(dao_styx, dec!(0));
    assert_eq!(owned_stx, dec!(100));

    // Now emit new tokens
    emit(&user.address, &dao.address, &dao.external_admin_address, "1000");
    dao_styx = dao.get_amount_owned(&user.address, &dao.styx_adress).unwrap();
    assert_eq!(dao_styx, dec!(1000));
}


#[test]
fn test_lock() {
    reset_sim();
    let user = create_account();
    let package_addr = publish_package(Some("."));
    let dao = instantiate(&user.address, &package_addr);
    withdraw(&user.address, &dao.address, &dao.external_admin_address, "10");
    mint_voter_card_with_bucket(&user.address, &dao.address, &dao.styx_adress, "5");
    lock(&user.address, &dao.address, &dao.voter_card_address, &dao.styx_adress, "5");
    let locked = dao.get_locked_tokens(&user.address);
    assert_eq!(locked, dec!(5));
}

#[test]
fn test_unlock() {
    reset_sim();
    let user = create_account();
    let package_addr = publish_package(Some("."));
    let dao = instantiate(&user.address, &package_addr);
    withdraw(&user.address, &dao.address, &dao.external_admin_address, "10");
    mint_voter_card_with_bucket(&user.address, &dao.address, &dao.styx_adress, "5");
    unlock(&user.address, &dao.address, &dao.voter_card_address, "3");
    let owned_stx = user.get_amount_owned(&dao.styx_adress).unwrap();
    assert_eq!(owned_stx, dec!(8));
}

#[test]
<<<<<<< HEAD
fn test_unlock_all() {
    reset_sim();
    let user = create_account();
    let package_addr = publish_package(Some("."));
    let dao = instantiate(&user.address, &package_addr);
    withdraw(&user.address, &dao.address, &dao.external_admin_address, "10");
    mint_voter_card_with_bucket(&user.address, &dao.address, &dao.styx_adress, "5");
    unlock_all(&user.address, &dao.address, &dao.voter_card_address);
    let owned_stx = user.get_amount_owned(&dao.styx_adress).unwrap();
    assert_eq!(owned_stx, dec!(10));
}

#[test]
fn test_gift_asset()
{
    reset_sim();
    let user = create_account();
    let package_addr = publish_package(Some("."));
    let dao = instantiate(&user.address, &package_addr);
    gift_asset(&user.address, &dao.address, "10", RADIX_TOKEN);
    let dao_rdx = dao.get_amount_owned(&user.address, RADIX_TOKEN).unwrap();
    assert_eq!(dao_rdx, dec!(10));
}

#[test]
=======
>>>>>>> 6f93478e
fn test_transferable_styx(){
    reset_sim();
    let user1 = create_account();
    let user2 = create_account();
    let package_addr = publish_package(Some("."));
    let dao = instantiate(&user1.address, &package_addr);
    withdraw(&user1.address, &dao.address, &dao.external_admin_address, "10");
<<<<<<< HEAD
    simple_transfer(&user1.address, &user2.address, &dao.styx_adress, "5");
    assert_eq!(user1.get_amount_owned(&dao.styx_adress).unwrap(), dec!(5));
    assert_eq!(user2.get_amount_owned(&dao.styx_adress).unwrap(), dec!(5));
=======
    let transfer_output = simple_transfer(&user1.address, &user2.address, &dao.styx_adress, "5");
    println!("{}",transfer_output);
>>>>>>> 6f93478e
}

#[test]
fn test_untransferable_voter_card(){
    reset_sim();
    let user1 = create_account();
    let user2 = create_account();
    let package_addr = publish_package(Some("."));
    let dao = instantiate(&user1.address, &package_addr);
    withdraw(&user1.address, &dao.address, &dao.external_admin_address, "10");
    mint_voter_card_with_bucket(&user1.address, &dao.address, &dao.styx_adress, "5");
    let transfer_output = simple_transfer(&user1.address, &user2.address, &dao.voter_card_address, "5");
<<<<<<< HEAD
    // Fails correctly
    println!("{}",transfer_output);
}
=======
    println!("{}",transfer_output);
}





>>>>>>> 6f93478e
<|MERGE_RESOLUTION|>--- conflicted
+++ resolved
@@ -549,21 +549,7 @@
     output
 }
 
-<<<<<<< HEAD
-=======
-fn simple_transfer(account1_addr: &str, account2_addr: &str , asset_address : &str, amount : &str) -> String {
-    let output = run_command(Command::new("resim")
-                             .arg("run")
-                             .arg("src/rtm/simple_transfer.rtm")
-                             .env("account1", account1_addr)
-                             .env("account2", account2_addr)
-                             .env("asset", &asset_address)
-                             .env("amount", amount));
-    output
-}
-
-
->>>>>>> 6f93478e
+
 #[test]
 fn test_publish() {
     reset_sim();
@@ -580,8 +566,7 @@
     let user = create_account();
     let package_addr = publish_package(Some("."));
     let dao = instantiate(&user.address, &package_addr);
-    let owned = dao.get_amount_owned(&user.address, &dao.styx_adress);
-    assert_eq!(owned.unwrap(), dec!(100));
+    println!("dao component : {:#?}", dao);
 }
 
 #[test]
@@ -675,7 +660,6 @@
 }
 
 #[test]
-<<<<<<< HEAD
 fn test_unlock_all() {
     reset_sim();
     let user = create_account();
@@ -701,8 +685,6 @@
 }
 
 #[test]
-=======
->>>>>>> 6f93478e
 fn test_transferable_styx(){
     reset_sim();
     let user1 = create_account();
@@ -710,14 +692,9 @@
     let package_addr = publish_package(Some("."));
     let dao = instantiate(&user1.address, &package_addr);
     withdraw(&user1.address, &dao.address, &dao.external_admin_address, "10");
-<<<<<<< HEAD
     simple_transfer(&user1.address, &user2.address, &dao.styx_adress, "5");
     assert_eq!(user1.get_amount_owned(&dao.styx_adress).unwrap(), dec!(5));
     assert_eq!(user2.get_amount_owned(&dao.styx_adress).unwrap(), dec!(5));
-=======
-    let transfer_output = simple_transfer(&user1.address, &user2.address, &dao.styx_adress, "5");
-    println!("{}",transfer_output);
->>>>>>> 6f93478e
 }
 
 #[test]
@@ -730,16 +707,6 @@
     withdraw(&user1.address, &dao.address, &dao.external_admin_address, "10");
     mint_voter_card_with_bucket(&user1.address, &dao.address, &dao.styx_adress, "5");
     let transfer_output = simple_transfer(&user1.address, &user2.address, &dao.voter_card_address, "5");
-<<<<<<< HEAD
     // Fails correctly
     println!("{}",transfer_output);
-}
-=======
-    println!("{}",transfer_output);
-}
-
-
-
-
-
->>>>>>> 6f93478e
+}