use std::collections::HashMap;
use scrypto::core::Runtime;
use scrypto::dec;
use scrypto::math::Decimal;
<<<<<<< HEAD
use scrypto::prelude::NonFungibleId;
=======
>>>>>>> d847f095
use crate::decimal_maths::{exp, ln, cbrt};
use crate::proposals::{Proposal, ProposalStatus, Vote, VotingParametersChange};
use crate::voter_card::VoterCard;

// Suggestion: before a proposal, duration: 1 week ~ 168 epoch ( 1 epoch ~ 1h)
// EPOCH cooldown : 3 months ~ 2016 epochs
// UK: 100k signatures = parliament vote; nb_citizens: 65kk : 0.15% for a proposal to reach a vote

pub struct BallotBox
{
    new_proposal_id: usize,
    proposals: Vec<Proposal>,
    support_period: u64,
    vote_period: u64,
    suggestion_approval_threshold: Decimal,
    minimum_votes_threshold: Decimal
}

impl BallotBox
{

    pub fn new() -> BallotBox
    {

        BallotBox
        {
            new_proposal_id: 0,
            proposals: vec![],
            support_period: 168,
            vote_period: 168,
            suggestion_approval_threshold: dec!("0.0015"),
            minimum_votes_threshold: Decimal::zero(),
        }

    }

    pub fn make_proposal(&mut self, description: String, suggested_change: VotingParametersChange)
    {
       let proposal = Proposal
       {
           id: self.new_proposal_id,
           description,
           change: suggested_change,
           status: ProposalStatus::SuggestionPhase,
           supporting_votes: Decimal::zero(),
           voted_for: Decimal::zero(),
           voted_against: Decimal::zero(),
           blank_votes: Decimal::zero(),
           delegated_votes: HashMap::new(),
<<<<<<< HEAD
           epoch_expiration: Runtime::current_epoch() + self.support_period
=======
           epoch_expiration: Self::current_epoch() + self.support_period
>>>>>>> d847f095
       };

        self.new_proposal_id += 1;
        self.proposals.push(proposal);
    }

    pub fn support_proposal(&mut self, proposal_id: usize, voter_card: &mut VoterCard)
    {
        assert!(proposal_id < self.new_proposal_id, "This proposal does not exist!");

        let proposal: &mut Proposal = self.proposals.get_mut(proposal_id).unwrap();
<<<<<<< HEAD
        assert!(proposal.epoch_expiration > Runtime::current_epoch(), "This proposal has expired");
=======
        assert!(proposal.epoch_expiration > Self::current_epoch(), "This proposal has expired");
>>>>>>> d847f095
        assert!(proposal.status.is_suggestion_phase(), "Cannot support a proposal that is not in suggestion phase");

        let can_support = voter_card.try_vote_for(proposal_id, &proposal.status);

        if !can_support
        {
            panic!("You already supported the proposition");
        }
        let voting_power = Self::voting_power(voter_card);
        proposal.supporting_votes = proposal.supporting_votes + voting_power;
    }

    pub fn advance_with_proposal(&mut self, proposal_id: usize, total_tokens: Decimal)
    {
        assert!(proposal_id < self.new_proposal_id, "This proposal does not exist!");

        let proposal: &mut Proposal = self.proposals.get_mut(proposal_id).unwrap();
<<<<<<< HEAD
        assert!(proposal.epoch_expiration < Runtime::current_epoch(), "This proposal has not finished its current period");
=======
        assert!(proposal.epoch_expiration <= Self::current_epoch(), "This proposal has not finished its current period");
>>>>>>> d847f095


        match proposal.status
        {
            ProposalStatus::SuggestionPhase =>
                {
                    if proposal.supporting_votes / total_tokens > self.suggestion_approval_threshold
                    {
                        proposal.status = ProposalStatus::VotingPhase;
<<<<<<< HEAD
                        proposal.epoch_expiration = Runtime::current_epoch() + self.vote_period;
=======
                        proposal.epoch_expiration = Self::current_epoch() + self.vote_period;
>>>>>>> d847f095
                    }
                    else
                    {
                        proposal.status = ProposalStatus::SuggestionRejected;
                    }
                }

            ProposalStatus::VotingPhase =>
                {

                    if proposal.voted_for + proposal.voted_against > self.minimum_votes_threshold
                    {
                        if proposal.voted_for >= proposal.voted_against
                        {
                            proposal.status = ProposalStatus::ProposalAccepted;
                            let changes = proposal.change.clone();
                            self.execute_proposal(&changes);
                        }
                        else
                        {
                            proposal.status = ProposalStatus::ProposalRejected;
                        }
                    }
                    else
                    {
                        proposal.status = ProposalStatus::ProposalRejected;
                    }
                }
            _ => { panic!("Proposal cannot advance forward! It has already been accepted or rejected.") }
        }
    }

<<<<<<< HEAD
    pub fn delegate_for_proposal(&mut self, proposal_id: usize, delegate_to: &NonFungibleId, voter_card: &mut VoterCard)
    {
        assert!(proposal_id < self.new_proposal_id, "This proposal does not exist!");
        assert!(voter_card.can_delegate_to(delegate_to), "Cannot delegate to this id");

        let proposal: &mut Proposal = self.proposals.get_mut(proposal_id).unwrap();
        assert!(proposal.epoch_expiration > Runtime::current_epoch(), "The voting period has already ended for this proposal.");
=======
    pub fn delegate_for_proposal(&mut self, proposal_id: usize, delegate_to: u64, voter_card: &mut VoterCard)
    {
        assert!(proposal_id < self.new_proposal_id, "This proposal does not exist!");
        assert!(voter_card.can_delegate_to(delegate_to), "Cannot delegate to this person id");

        let proposal: &mut Proposal = self.proposals.get_mut(proposal_id).unwrap();
        assert!(proposal.epoch_expiration > Self::current_epoch(), "The voting period has already ended for this proposal.");
>>>>>>> d847f095
        assert!(proposal.status.is_voting_phase(), "The proposal is not in its voting phase.");

        let can_delegate = voter_card.try_vote_for(proposal_id, &proposal.status);

        if !can_delegate
        {
            panic!("Already voted or delegated for this proposal!");
        }
        else
        {
            let nb_votes = Self::voting_power(voter_card);
            match proposal.delegated_votes.get_mut(&delegate_to)
            {
                None => { proposal.delegated_votes.insert(delegate_to.clone(), nb_votes ); }
                Some(votes) => { *votes = *votes + nb_votes; }
            }
        }




    }

    pub fn vote_for_proposal(&mut self, proposal_id: usize, voter_card: &mut VoterCard, vote: Vote)
    {
        assert!(proposal_id < self.new_proposal_id, "This proposal does not exist!");

        let proposal: &mut Proposal = self.proposals.get_mut(proposal_id).unwrap();
<<<<<<< HEAD
        assert!(proposal.epoch_expiration > Runtime::current_epoch(), "The voting period has already ended for this proposal.");
=======
        assert!(proposal.epoch_expiration > Self::current_epoch(), "The voting period has already ended for this proposal.");
>>>>>>> d847f095
        assert!(proposal.status.is_voting_phase(), "The proposal is not in its voting phase.");


        let mut total_voting_power = dec!(0);
        let can_vote = voter_card.try_vote_for(proposal_id, &proposal.status);

        if can_vote
        {
            total_voting_power = Self::voting_power(voter_card);
        }

        match proposal.delegated_votes.get_mut(&voter_card.voter_id)
        {
            None => {}
            Some(deleg_votes) =>
                {
                    total_voting_power = total_voting_power + *deleg_votes;
                    *deleg_votes = dec!(0);
                }
        }

        match vote
        {
            Vote::For => { proposal.voted_for = proposal.voted_for + total_voting_power; }
            Vote::Against => { proposal.voted_against = proposal.voted_against + total_voting_power; }
            Vote::Blank => { proposal.blank_votes = proposal.blank_votes; }
        }
    }

<<<<<<< HEAD


    fn voting_power(voter_card: &VoterCard) -> Decimal
    {
        if Runtime::current_epoch() == voter_card.epoch_of_conversion
        {
            return Decimal::zero();
        }
        let time = Runtime::current_epoch() - voter_card.epoch_of_conversion;
        let tokens = voter_card.nb_of_token;
        let exp = exp(- dec!(5012) / time );
        let time_multiplicator = ( ( exp - 1 )/ (exp + 1)  + 1) / 2;
=======
    fn voting_power(voter_card: &VoterCard) -> Decimal
    {
        if Self::current_epoch() == voter_card.lock_epoch
        {
            return Decimal::zero();
        }
        // In our tests, time can get negative so we transform in Decimal before subtracting
        let time = Decimal::from(Self::current_epoch()) - Decimal::from(voter_card.lock_epoch);
        let tokens = voter_card.nb_of_token;
        let exp = exp(- dec!(2016) / time );
        let time_multiplicator =  ( exp - 1 )/ (exp + 1)  + 1;
>>>>>>> d847f095
        if time_multiplicator == Decimal::zero()
        {
                Decimal::zero()
        }
        else
        {
            let total = cbrt(ln(time_multiplicator*tokens));
            total.max(Decimal::zero())
        }

    }

    fn execute_proposal(&mut self, change_to_do: &VotingParametersChange)
    {
        match change_to_do
        {
            VotingParametersChange::SupportPeriod(new_period) => { self.support_period = *new_period }
            VotingParametersChange::VotePeriod(new_period) => { self.vote_period = *new_period }
            VotingParametersChange::SuggestionApprovalThreshold(threshold) => { self.suggestion_approval_threshold = *threshold }
        }
    }
<<<<<<< HEAD
=======

    fn current_epoch() -> u64
    {
        // For tests change to 0
        Runtime::current_epoch()
    }
}

//     / \
//    / | \  TO MAKE THE TESTS WORK, MAKE CHANGES IN THE FUNCTION current_epoch OF voter_card.rs AND
//   /  •  \ ballot_box.rs
#[cfg(test)]
mod tests
{
    use scrypto::dec;
    use scrypto::math::Decimal;
    use crate::ballot_box::BallotBox;
    use crate::proposals::{ProposalStatus, Vote, VotingParametersChange};
    use crate::voter_card::VoterCard;

    #[test]
    fn test_new_proposal()
    {
        let mut ballot_box = BallotBox::new();
        let description = String::from("Test proposal");
        ballot_box.make_proposal(
            description.clone(),
            VotingParametersChange::VotePeriod(0)
        );

        let proposal = ballot_box.proposals.get(0).unwrap();

        assert_eq!(proposal.description, description);
        assert_eq!(proposal.id, 0);
        assert_eq!(ballot_box.new_proposal_id, 1);
        assert!(proposal.status.is_suggestion_phase());
        assert_eq!(proposal.epoch_expiration, 168);
    }

    #[test]
    fn test_support_proposal()
    {
        let mut ballot_box = BallotBox::new();
        let description = String::from("Test proposal");
        ballot_box.make_proposal(
            description,
            VotingParametersChange::VotePeriod(0)
        );

        let mut voting_card = VoterCard::new(0, Some(dec!(1234)));
        ballot_box.support_proposal(0, &mut voting_card);

        let proposal = ballot_box.proposals.get(0).unwrap();

        assert_eq!(proposal.supporting_votes, BallotBox::voting_power(&voting_card));
    }

    #[test]
    #[should_panic]
    fn test_support_proposal_fail()
    {
        let mut ballot_box = BallotBox::new();
        let description = String::from("Test proposal");
        ballot_box.make_proposal(
            description,
            VotingParametersChange::VotePeriod(0)
        );
        let mut proposal = ballot_box.proposals.get_mut(0).unwrap();

        proposal.status = ProposalStatus::VotingPhase;

        let mut voting_card = VoterCard::new(0, Some(dec!(1234)));

        ballot_box.support_proposal(0, &mut voting_card);
    }

    #[test]
    fn test_advance_with_proposal_support()
    {
        let mut ballot_box = BallotBox::new();
        let description = String::from("Test proposal");
        ballot_box.make_proposal(
            description,
            VotingParametersChange::VotePeriod(0)
        );
        let mut proposal = ballot_box.proposals.get_mut(0).unwrap();

        proposal.epoch_expiration = 0;
        proposal.supporting_votes = dec!(100);

        ballot_box.advance_with_proposal(0, dec!(100));

        let updated_proposal = ballot_box.proposals.get_mut(0).unwrap();
        assert!(updated_proposal.status.is_voting_phase());
        assert_eq!(updated_proposal.epoch_expiration, 168);
    }

    #[test]
    #[should_panic]
    fn test_advance_with_proposal_support_time_fail()
    {
        let mut ballot_box = BallotBox::new();
        let description = String::from("Test proposal");
        ballot_box.make_proposal(
            description,
            VotingParametersChange::VotePeriod(0)
        );
        let proposal = ballot_box.proposals.get(0).unwrap();
        ballot_box.advance_with_proposal(0, dec!(100));
    }

    #[test]
    fn test_advance_with_proposal_support_amount_fail()
    {
        let mut ballot_box = BallotBox::new();
        let description = String::from("Test proposal");
        ballot_box.make_proposal(
            description,
            VotingParametersChange::VotePeriod(0)
        );
        let mut proposal = ballot_box.proposals.get_mut(0).unwrap();

        proposal.epoch_expiration = 0;
        proposal.supporting_votes = dec!(100);

        ballot_box.advance_with_proposal(0, dec!(100000));

        let updated_proposal = ballot_box.proposals.get(0).unwrap();
        assert!(updated_proposal.status.is_suggestion_rejected());
    }

    #[test]
    fn test_advance_with_proposal_vote()
    {
        let mut ballot_box = BallotBox::new();
        let description = String::from("Test proposal");
        ballot_box.make_proposal(
            description,
            VotingParametersChange::VotePeriod(0)
        );
        let mut proposal = ballot_box.proposals.get_mut(0).unwrap();

        proposal.epoch_expiration = 0;
        proposal.status = ProposalStatus::VotingPhase;
        proposal.voted_for = dec!(1);

        ballot_box.advance_with_proposal(0, dec!(10));

        let updated_proposal = ballot_box.proposals.get(0).unwrap();
        assert!(updated_proposal.status.is_proposal_accepted());
    }

    #[test]
    fn test_advance_with_proposal_vote_against()
    {
        let mut ballot_box = BallotBox::new();
        let description = String::from("Test proposal");
        ballot_box.make_proposal(
            description,
            VotingParametersChange::VotePeriod(0)
        );
        let mut proposal = ballot_box.proposals.get_mut(0).unwrap();

        proposal.epoch_expiration = 0;
        proposal.status = ProposalStatus::VotingPhase;
        proposal.voted_against = dec!(1);

        ballot_box.advance_with_proposal(0, dec!(10));

        let updated_proposal = ballot_box.proposals.get(0).unwrap();
        assert!(updated_proposal.status.is_proposal_rejected());
    }

    #[test]
    fn test_delegate_for_proposal()
    {
        let mut ballot_box = BallotBox::new();
        let description = String::from("Test proposal");
        ballot_box.make_proposal(
            description,
            VotingParametersChange::VotePeriod(0)
        );
        let mut proposal = ballot_box.proposals.get_mut(0).unwrap();
        proposal.status = ProposalStatus::VotingPhase;
        let mut voting_card = VoterCard::new(0, Some(dec!(1234)));
        voting_card.add_delegatee(1);

        ballot_box.delegate_for_proposal(0, 1, &mut voting_card);
        let updated_proposal = ballot_box.proposals.get(0).unwrap();
        assert_eq!(*updated_proposal.delegated_votes.get(&1).unwrap(), Decimal::zero());
    }

    #[test]
    #[should_panic]
    fn test_delegate_for_proposal_fail_cannot_delegate_to_id()
    {
        let mut ballot_box = BallotBox::new();
        let description = String::from("Test proposal");
        ballot_box.make_proposal(
            description,
            VotingParametersChange::VotePeriod(0)
        );
        let mut proposal = ballot_box.proposals.get_mut(0).unwrap();
        proposal.status = ProposalStatus::VotingPhase;
        let mut voting_card = VoterCard::new(0, Some(dec!(1234)));

        ballot_box.delegate_for_proposal(0, 1, &mut voting_card);
    }

    #[test]
    #[should_panic]
    fn test_delegate_for_proposal_fail_not_voting_phase()
    {
        let mut ballot_box = BallotBox::new();
        let description = String::from("Test proposal");
        ballot_box.make_proposal(
            description,
            VotingParametersChange::VotePeriod(0)
        );
        let mut voting_card = VoterCard::new(0, Some(dec!(1234)));
        voting_card.add_delegatee(1);

        ballot_box.delegate_for_proposal(0, 1, &mut voting_card);
    }

    #[test]
    #[should_panic]
    fn test_delegate_for_proposal_fail_expired()
    {
        let mut ballot_box = BallotBox::new();
        let description = String::from("Test proposal");
        ballot_box.make_proposal(
            description,
            VotingParametersChange::VotePeriod(0)
        );
        let mut proposal = ballot_box.proposals.get_mut(0).unwrap();
        proposal.status = ProposalStatus::VotingPhase;
        proposal.epoch_expiration = 0;

        let mut voting_card = VoterCard::new(0, Some(dec!(1234)));
        voting_card.add_delegatee(1);

        ballot_box.delegate_for_proposal(0,1, &mut voting_card);
    }

    #[test]
    #[should_panic]
    fn test_delegate_for_proposal_fail_already_delegated()
    {
        let mut ballot_box = BallotBox::new();
        let description = String::from("Test proposal");
        ballot_box.make_proposal(
            description,
            VotingParametersChange::VotePeriod(0)
        );
        let mut proposal = ballot_box.proposals.get_mut(0).unwrap();
        proposal.status = ProposalStatus::VotingPhase;

        let mut voting_card = VoterCard::new(0, Some(dec!(1234)));
        voting_card.add_delegatee(1);
        voting_card.add_delegatee(2);

        ballot_box.delegate_for_proposal(0,1, &mut voting_card);
        ballot_box.delegate_for_proposal(0,2, &mut voting_card);


    }

    #[test]
    #[should_panic]
    fn test_delegate_for_proposal_fail_already_voted()
    {
        let mut ballot_box = BallotBox::new();
        let description = String::from("Test proposal");
        ballot_box.make_proposal(
            description,
            VotingParametersChange::VotePeriod(0)
        );
        let mut proposal = ballot_box.proposals.get_mut(0).unwrap();
        proposal.status = ProposalStatus::VotingPhase;

        let mut voting_card = VoterCard::new(0, Some(dec!(1234)));
        voting_card.add_delegatee(1);
        voting_card.try_vote_for(0, &ProposalStatus::VotingPhase);

        ballot_box.delegate_for_proposal(0,1, &mut voting_card);
    }

    #[test]
    fn test_vote_for_proposal()
    {
        let mut ballot_box = BallotBox::new();
        let description = String::from("Test proposal");
        ballot_box.make_proposal(
            description,
            VotingParametersChange::VotePeriod(0)
        );
        let mut proposal = ballot_box.proposals.get_mut(0).unwrap();
        proposal.status = ProposalStatus::VotingPhase;

        let mut voting_card = VoterCard::new(0, Some(dec!(1234)));
        voting_card.lock_epoch = 2016;

        ballot_box.vote_for_proposal(0, &mut voting_card, Vote::For);

        let updated_proposal = ballot_box.proposals.get(0).unwrap();

        assert!(updated_proposal.voted_for > dec!(0));
    }

    #[test]
    fn test_vote_for_proposal_with_delegated_votes_and_own_vote()
    {
        let mut ballot_box = BallotBox::new();
        let description = String::from("Test proposal");
        ballot_box.make_proposal(
            description,
            VotingParametersChange::VotePeriod(0)
        );
        let mut proposal = ballot_box.proposals.get_mut(0).unwrap();
        proposal.status = ProposalStatus::VotingPhase;

        let mut voting_card_1 = VoterCard::new(0, Some(dec!(1)));
        voting_card_1.add_delegatee(1);
        voting_card_1.lock_epoch = 2016;

        let mut voting_card_2 = VoterCard::new(1, Some(dec!(1)));
        voting_card_2.lock_epoch = 2016;

        ballot_box.delegate_for_proposal(0, 1, &mut voting_card_1);

        ballot_box.vote_for_proposal(0, &mut voting_card_2, Vote::For);

        let updated_proposal = ballot_box.proposals.get(0).unwrap();

        assert!(updated_proposal.voted_for > dec!(1));
    }



>>>>>>> d847f095
}<|MERGE_RESOLUTION|>--- conflicted
+++ resolved
@@ -2,10 +2,6 @@
 use scrypto::core::Runtime;
 use scrypto::dec;
 use scrypto::math::Decimal;
-<<<<<<< HEAD
-use scrypto::prelude::NonFungibleId;
-=======
->>>>>>> d847f095
 use crate::decimal_maths::{exp, ln, cbrt};
 use crate::proposals::{Proposal, ProposalStatus, Vote, VotingParametersChange};
 use crate::voter_card::VoterCard;
@@ -55,11 +51,7 @@
            voted_against: Decimal::zero(),
            blank_votes: Decimal::zero(),
            delegated_votes: HashMap::new(),
-<<<<<<< HEAD
-           epoch_expiration: Runtime::current_epoch() + self.support_period
-=======
            epoch_expiration: Self::current_epoch() + self.support_period
->>>>>>> d847f095
        };
 
         self.new_proposal_id += 1;
@@ -71,11 +63,7 @@
         assert!(proposal_id < self.new_proposal_id, "This proposal does not exist!");
 
         let proposal: &mut Proposal = self.proposals.get_mut(proposal_id).unwrap();
-<<<<<<< HEAD
-        assert!(proposal.epoch_expiration > Runtime::current_epoch(), "This proposal has expired");
-=======
         assert!(proposal.epoch_expiration > Self::current_epoch(), "This proposal has expired");
->>>>>>> d847f095
         assert!(proposal.status.is_suggestion_phase(), "Cannot support a proposal that is not in suggestion phase");
 
         let can_support = voter_card.try_vote_for(proposal_id, &proposal.status);
@@ -93,11 +81,7 @@
         assert!(proposal_id < self.new_proposal_id, "This proposal does not exist!");
 
         let proposal: &mut Proposal = self.proposals.get_mut(proposal_id).unwrap();
-<<<<<<< HEAD
-        assert!(proposal.epoch_expiration < Runtime::current_epoch(), "This proposal has not finished its current period");
-=======
         assert!(proposal.epoch_expiration <= Self::current_epoch(), "This proposal has not finished its current period");
->>>>>>> d847f095
 
 
         match proposal.status
@@ -107,11 +91,7 @@
                     if proposal.supporting_votes / total_tokens > self.suggestion_approval_threshold
                     {
                         proposal.status = ProposalStatus::VotingPhase;
-<<<<<<< HEAD
-                        proposal.epoch_expiration = Runtime::current_epoch() + self.vote_period;
-=======
                         proposal.epoch_expiration = Self::current_epoch() + self.vote_period;
->>>>>>> d847f095
                     }
                     else
                     {
@@ -144,15 +124,6 @@
         }
     }
 
-<<<<<<< HEAD
-    pub fn delegate_for_proposal(&mut self, proposal_id: usize, delegate_to: &NonFungibleId, voter_card: &mut VoterCard)
-    {
-        assert!(proposal_id < self.new_proposal_id, "This proposal does not exist!");
-        assert!(voter_card.can_delegate_to(delegate_to), "Cannot delegate to this id");
-
-        let proposal: &mut Proposal = self.proposals.get_mut(proposal_id).unwrap();
-        assert!(proposal.epoch_expiration > Runtime::current_epoch(), "The voting period has already ended for this proposal.");
-=======
     pub fn delegate_for_proposal(&mut self, proposal_id: usize, delegate_to: u64, voter_card: &mut VoterCard)
     {
         assert!(proposal_id < self.new_proposal_id, "This proposal does not exist!");
@@ -160,7 +131,6 @@
 
         let proposal: &mut Proposal = self.proposals.get_mut(proposal_id).unwrap();
         assert!(proposal.epoch_expiration > Self::current_epoch(), "The voting period has already ended for this proposal.");
->>>>>>> d847f095
         assert!(proposal.status.is_voting_phase(), "The proposal is not in its voting phase.");
 
         let can_delegate = voter_card.try_vote_for(proposal_id, &proposal.status);
@@ -189,11 +159,7 @@
         assert!(proposal_id < self.new_proposal_id, "This proposal does not exist!");
 
         let proposal: &mut Proposal = self.proposals.get_mut(proposal_id).unwrap();
-<<<<<<< HEAD
-        assert!(proposal.epoch_expiration > Runtime::current_epoch(), "The voting period has already ended for this proposal.");
-=======
         assert!(proposal.epoch_expiration > Self::current_epoch(), "The voting period has already ended for this proposal.");
->>>>>>> d847f095
         assert!(proposal.status.is_voting_phase(), "The proposal is not in its voting phase.");
 
 
@@ -223,20 +189,6 @@
         }
     }
 
-<<<<<<< HEAD
-
-
-    fn voting_power(voter_card: &VoterCard) -> Decimal
-    {
-        if Runtime::current_epoch() == voter_card.epoch_of_conversion
-        {
-            return Decimal::zero();
-        }
-        let time = Runtime::current_epoch() - voter_card.epoch_of_conversion;
-        let tokens = voter_card.nb_of_token;
-        let exp = exp(- dec!(5012) / time );
-        let time_multiplicator = ( ( exp - 1 )/ (exp + 1)  + 1) / 2;
-=======
     fn voting_power(voter_card: &VoterCard) -> Decimal
     {
         if Self::current_epoch() == voter_card.lock_epoch
@@ -248,7 +200,6 @@
         let tokens = voter_card.nb_of_token;
         let exp = exp(- dec!(2016) / time );
         let time_multiplicator =  ( exp - 1 )/ (exp + 1)  + 1;
->>>>>>> d847f095
         if time_multiplicator == Decimal::zero()
         {
                 Decimal::zero()
@@ -270,8 +221,6 @@
             VotingParametersChange::SuggestionApprovalThreshold(threshold) => { self.suggestion_approval_threshold = *threshold }
         }
     }
-<<<<<<< HEAD
-=======
 
     fn current_epoch() -> u64
     {
@@ -612,5 +561,4 @@
 
 
 
->>>>>>> d847f095
 }