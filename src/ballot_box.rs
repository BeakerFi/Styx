--- conflicted
+++ resolved
@@ -1,5 +1,3 @@
-//! We define here what is a ballot box, ie. the struct responsible for dealing with proposals.
-
 use std::collections::HashMap;
 use scrypto::core::Runtime;
 use scrypto::dec;
@@ -94,11 +92,7 @@
         {
             panic!("You already supported the proposition");
         }
-<<<<<<< HEAD
         let voting_power = voter_card.voting_power();
-=======
-        let voting_power = Self::total_voting_power(voter_card);
->>>>>>> ea987308
         proposal.supporting_votes = proposal.supporting_votes + voting_power;
     }
 
@@ -174,18 +168,12 @@
         }
         else
         {
-<<<<<<< HEAD
             let nb_votes = voter_card.voting_power();
             proposal.add_delegation(voter_card.voter_id, delegate_to, nb_votes);
-=======
-            let nb_votes = Self::total_voting_power(voter_card);
-            match proposal.delegated_votes.get_mut(&delegate_to)
-            {
-                None => { proposal.delegated_votes.insert(delegate_to.clone(), nb_votes ); }
-                Some(votes) => { *votes = *votes + nb_votes; }
-            }
->>>>>>> ea987308
-        }
+        }
+
+
+
 
     }
 
@@ -205,11 +193,7 @@
 
         if can_vote
         {
-<<<<<<< HEAD
             total_voting_power = voter_card.voting_power();
-=======
-            total_voting_power = Self::total_voting_power(voter_card);
->>>>>>> ea987308
         }
 
         match proposal.delegated_votes.get_mut(&voter_card.voter_id)
@@ -230,11 +214,6 @@
         }
     }
 
-<<<<<<< HEAD
-    /// Executes a proposal if it was accepted
-    fn execute_proposal(&mut self, change_to_do: &Change) -> Option<(ResourceAddress, Decimal, u64)>
-=======
-    
     fn total_voting_power(voter_card: &VoterCard) -> Decimal
     {
         let mut total_power = dec!("0");
@@ -257,17 +236,17 @@
         let time_multiplicator =  ( exp - 1 )/ (exp + 1)  + 1;
         if time_multiplicator == Decimal::zero()
         {
-                Decimal::zero()
+            Decimal::zero()
         }
         else
         {
             let total = cbrt(ln(time_multiplicator*locked_tokens));
             total.max(Decimal::zero())
-        }        
-    }
-
-    fn execute_proposal(&mut self, change_to_do: &VotingParametersChange)
->>>>>>> ea987308
+        }
+    }
+
+    /// Executes a proposal if it was accepted
+    fn execute_proposal(&mut self, change_to_do: &Change) -> Option<(ResourceAddress, Decimal, u64)>
     {
         match change_to_do
         {
@@ -351,11 +330,7 @@
 
         let proposal = ballot_box.proposals.get(0).unwrap();
 
-<<<<<<< HEAD
         assert_eq!(proposal.supporting_votes, voting_card.voting_power());
-=======
-        assert_eq!(proposal.supporting_votes, BallotBox::total_voting_power(&voting_card));
->>>>>>> ea987308
     }
 
     #[test]
@@ -409,6 +384,7 @@
             description,
             Change::ChangeVotePeriod(0)
         );
+        let proposal = ballot_box.proposals.get(0).unwrap();
         ballot_box.advance_with_proposal(0, dec!(100));
     }
 
@@ -641,6 +617,7 @@
         ballot_box.vote_for_proposal(0, &mut voting_card_2, Vote::For);
 
         let updated_proposal = ballot_box.proposals.get(0).unwrap();
+
         assert!(updated_proposal.voted_for > dec!(1));
     }
 
