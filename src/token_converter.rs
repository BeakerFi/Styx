--- conflicted
+++ resolved
@@ -91,24 +91,13 @@
             voter_card_bucket
         }
 
-<<<<<<< HEAD
-        pub fn unstake(&mut self, proof : Proof, amount: Decimal) -> Bucket {
-
-            let resource_manager : &mut ResourceManager = borrow_resource_manager!(self.receipt_address);
-=======
         pub fn unlock(&mut self, proof : Proof, amount: Decimal) -> Bucket {
->>>>>>> d847f095
 
             let resource_manager : &mut ResourceManager = borrow_resource_manager!(self.voter_card_address);
 
             let validated_proof = self.check_proof(proof);
 
-<<<<<<< HEAD
-            // avoir accès à validated
-            let receipt : Receipt = self.get_receipt_data(&validated_proof);
-=======
             let id = validated_proof.non_fungible::<VoterCard>().id();
->>>>>>> d847f095
 
             // avoir accès à validated
             let voter_card : VoterCard = self.get_voter_card_data(&validated_proof);
@@ -124,22 +113,12 @@
             };
 
 
-<<<<<<< HEAD
-            let terms : Receipt = receipt.non_fungible().data();
-
-            self.internal_authority.authorize(|| receipt.burn());
-
-            self.stake.take(terms.nb_of_token)
-        }
-
-=======
             //self.internal_authority.authorize(|| voter_card.burn());
             self.internal_authority
                 .authorize(|| resource_manager.update_non_fungible_data(&id, new_voter_card));
             self.stake.take(amount)
         }
 
->>>>>>> d847f095
         /// Checks that a given [`Proof`] corresponds to a position and returns the associated
         /// [`ValidatedProof`]
         fn check_proof(&self, position_nft: Proof) -> ValidatedProof
@@ -149,11 +128,7 @@
             (
                     ProofValidationMode::ValidateContainsAmount
                         (
-<<<<<<< HEAD
-                            self.position_resource,
-=======
                             self.voter_card_address,
->>>>>>> d847f095
                             dec!(1)
                         )
             ).expect("Invalid proof provided");
