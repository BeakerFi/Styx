--- conflicted
+++ resolved
@@ -25,11 +25,7 @@
         
 
         // Instantiate given the initial_supply return the component adress of the DAO, the external admin badge that allow to mint new tokens and        
-<<<<<<< HEAD
-        pub fn instantiate() -> (ComponentAddress, Bucket) {
-=======
         pub fn instantiate(initial_supply: Decimal) -> (ComponentAddress, Bucket) {
->>>>>>> ae3bfdc7
 
 
             // If the DAO is not instancied with an admin badge, a default one is created to the instantiation and then returned to the instantiator
@@ -39,16 +35,12 @@
             .burnable(rule!(allow_all), LOCKED)
             .initial_supply(dec!(1));
  
-            Self::instantiate_custom(default_admin_badge)
+            Self::instantiate_custom(default_admin_badge, initial_supply)
         }
 
 
         // A contract can instantiate a DAO with it's own internal admin badge which give the power to mint new styx
-<<<<<<< HEAD
-        pub fn instantiate_custom(admin_badge : Bucket) -> (ComponentAddress, Bucket) {
-=======
         pub fn instantiate_custom(admin_badge : Bucket, initial_supply: Decimal) -> (ComponentAddress, Bucket) {
->>>>>>> ae3bfdc7
 
             
             let internal_admin: Bucket = ResourceBuilder::new_fungible()
