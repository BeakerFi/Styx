//! We define here what is a voter card, what enables users to vote and participate in the DAO.

use scrypto::prelude::{Decimal};
use scrypto::{dec, NonFungibleData};
use scrypto::core::Runtime;
use crate::decimal_maths::{cbrt, exp, ln};
use crate::proposals::ProposalStatus;
use scrypto::dec;


/// A voter card, records the different tokens locked and the epoch when they were.
/// It also records the votes that the voters casted and the delegatees the voter has.
/// Adding a delegatee resets the locking epoch of the tokens.
#[derive(NonFungibleData)]
pub struct VoterCard {

    /// Id of the voter
    pub voter_id: u64,

    /// Total number of tokens held by the voter
    pub total_number_of_token : Decimal,

    /// Pairs of tokens with their lock period
    pub locked_tokens: Vec<(Decimal,u64)>,

    /// Votes casted by the voter
    pub votes : Vec<(usize, ProposalStatus)>,

    /// Possible delagtees of the voter
    pub delegatees: Vec<u64>
}

impl VoterCard
{
    /// Instantiates a new voter card from an id and an amount of tokens
    pub fn new(voter_id: u64) -> VoterCard
    {
        VoterCard
        {
            voter_id: voter_id,
            total_number_of_token : dec!(0),
            locked_tokens: vec![],
            votes: vec![],
            delegatees: vec![]
        }
    }

<<<<<<< HEAD
    pub fn add_tokens(&mut self, amount: Decimal, lock_period: u64)
    {
        self.locked_tokens.push((amount, lock_period));
    }
=======
    pub fn add_amount(&mut self, amount : Decimal) {
        self.total_number_of_token += amount;
        self.locked_tokens.push(amount);
        self.lock_epoch.push(Self::current_epoch())
    }


    pub fn remove_amount(&mut self, amount : Decimal){

        let mut amount = amount; // Pour faire une copie mutable de amount, j'ai peur que autrement ça change amount ailleur

        if self.total_number_of_token == amount {
            self.remove_all();
        } 
        else {

            while amount > dec!("0") {
                let tokens = self.locked_tokens.pop().unwrap();
                if tokens > amount {
                    self.locked_tokens.push(tokens - amount)
                    // putain je deviens matrixé : ça fait gagner 2 opérations (soustraction + comparaison si je break là). En fait on peut faire encore plus moche et mettre un While True si je fais ça, ça vaut le coup ?
                } else {
                    self.lock_epoch.pop();
                }
                amount -= tokens;
            }

        }

    }

    pub fn remove_all(&mut self) -> Decimal {
        let total_number_of_token = self.total_number_of_token;
        self.total_number_of_token = dec!("0");
        self.locked_tokens = vec![];
        self.lock_epoch = vec![];
        total_number_of_token
    }


>>>>>>> ea987308

    /// Returns a boolean stating whether the given voter can delegate its tokens to another given voter
    pub fn can_delegate_to(&self, other_voter: u64) -> bool
    {
        if self.voter_id == other_voter
        {
            return true;
        }
        for nfid in self.delegatees.iter()
        {
            if *nfid == other_voter
            {
                return true;
            }
        }
        false
    }

    /// Adds a delegatee to the possible delegatees of the voter and resets the lock epoch
    pub fn add_delegatee(&mut self, other_voter: u64)
    {
        if !self.can_delegate_to(other_voter)
        {
            self.delegatees.push(other_voter);
            // self.lock_epoch = Self::current_epoch();
            self.merge();
        }
    }

    /// Returns a boolean stating if the given voter can vote for a given proposal.
    /// If they can vote for the proposal, the list of votes is updated.
    pub fn try_vote_for(&mut self, proposal_id: usize, current_status: &ProposalStatus) -> bool
    {
        if !current_status.is_voting_phase() && !current_status.is_suggestion_phase()
        {
            false
        }
        else
        {

            for (id,status) in self.votes.iter()
            {
                if *id == proposal_id
                {
                    // If the proposal id was found, then the voter can only vote if the status is Voting Phase
                    // And the previous status was suggestion phase
                    return match current_status
                    {
                        ProposalStatus::VotingPhase =>
                            {
                                if status.is_suggestion_phase()
                                {
                                    true
                                } else {
                                    false
                                }
                            }
                        _ => { false }
                    }
                }
            }

            // If nothing was found, add the vote to the votes and return true
            self.votes.push((proposal_id, current_status.clone()));
            true
        }

    }

<<<<<<< HEAD
    pub fn retrieve_tokens(&mut self, amount: Decimal)
    {
        assert!(amount > self.total_number_of_token, "Cannot retrieve more tokens than owned");

        if amount == self.total_number_of_token
        {
            self.locked_tokens = vec![];
            self.total_number_of_token = dec!(0);
        }
        else
        {
            let mut amount_loop = amount;
            while amount_loop > dec!("0")
            {
                let (tokens,time) = self.locked_tokens.pop().unwrap();
                if tokens > amount
                {
                    self.locked_tokens.push( (tokens- amount_loop,time));
                    self.total_number_of_token = self.total_number_of_token + amount_loop;
                }

                self.total_number_of_token = self.total_number_of_token - tokens;
                amount_loop = amount_loop - tokens;
            }
        }
    }

    /// Computes the voting power associated to a voter card
    /// The function is power(t,x) = (tanh(-2016/t) + 1)*cbrt(ln(x)),
    /// where `t = current_epoch - lock_epoch` and `x` is the total amount of tokens.
    /// For more details on this choice, please read the whitepaper.
    pub fn voting_power(&self) -> Decimal
    {
        let mut total = Decimal::zero();
        for (tokens,time_tmp) in &self.locked_tokens
        {
            // In our tests, time can get negative so we transform in Decimal before subtracting
            let time = Decimal::from(Self::current_epoch()) - Decimal::from(*time_tmp);
            total = total + Self::sub_voting_function(time, *tokens);
        }

        total
    }

    fn sub_voting_function(time: Decimal, tokens: Decimal) -> Decimal
    {

        if Decimal::from(Self::current_epoch()) == time
        {
            return Decimal::zero();
        }


        let exp = exp(- dec!(2016) / time );
        let time_multiplicator =  ( exp - 1 )/ (exp + 1)  + 1;
        if time_multiplicator == Decimal::zero()
        {
            Decimal::zero()
        }
        else
        {
            let total = cbrt(ln(time_multiplicator*tokens));
            total.max(Decimal::zero())
        }
    }

    fn merge(&mut self)
    {
        self.locked_tokens = vec![(self.total_number_of_token, Self::current_epoch())];
=======
    fn init_fusion(&mut self){
        self.locked_tokens = vec![self.total_number_of_token];
        self.lock_epoch = vec![Self::current_epoch()];
>>>>>>> ea987308
    }

    /// This function is used as a trick to be able to unit test the module.
    /// The function `Runtime::current_epoch` returns a `Not yet implemented error`.
    #[inline]
    fn current_epoch() -> u64
    {
        // For tests change next line to 0
        //Runtime::current_epoch()
        0
    }
}

//     / \
//    / | \  TO MAKE THE TESTS WORK, MAKE CHANGES IN THE FUNCTION current_epoch
//   /  •  \
#[cfg(test)]
mod tests
{
    use scrypto::dec;
    use scrypto::prelude::NonFungibleId;
    use crate::proposals::ProposalStatus;
    use crate::voter_card::VoterCard;


    #[test]
    fn test_correct_initialization()
    {
        let mut voter_card = VoterCard::new(0);
        voter_card.add_tokens(dec!(45), VoterCard::current_epoch());
        assert_eq!(voter_card.locked_tokens, vec![(dec!("45"), VoterCard::current_epoch())]);
        assert!(voter_card.can_delegate_to(voter_card.voter_id));
    }

    #[test]
    fn test_delegate()
    {
        let mut voter_card = VoterCard::new(0);
        voter_card.add_delegatee(1);

        assert!(voter_card.can_delegate_to(1));
    }

    #[test]
    fn test_vote_for_suggestion_phase()
    {
        let mut voter_card = VoterCard::new(0);
        let vote = voter_card.try_vote_for(0, &ProposalStatus::SuggestionPhase);

        assert!(vote);
        assert_eq!(voter_card.votes.get(0).unwrap().0, 0);
    }

    #[test]
    fn test_vote_for_voting_phase()
    {
        let mut voter_card = VoterCard::new(0);
        let vote = voter_card.try_vote_for(0, &ProposalStatus::VotingPhase);

        assert!(vote);
        assert_eq!(voter_card.votes.get(0).unwrap().0, 0)
    }

    #[test]
    fn test_already_vote_suggestion_phase()
    {
        let mut voter_card = VoterCard::new(0);
        voter_card.try_vote_for(0, &ProposalStatus::SuggestionPhase);
        let vote = voter_card.try_vote_for(0, &ProposalStatus::SuggestionPhase);

        assert!(!vote);
    }

    #[test]
    fn test_already_vote_suggestion_phase_2()
    {
        let mut voter_card = VoterCard::new(0);
        voter_card.try_vote_for(0, &ProposalStatus::VotingPhase);
        let vote = voter_card.try_vote_for(0, &ProposalStatus::SuggestionPhase);

        assert!(!vote);
    }

    #[test]
    fn test_already_vote_voting_phase()
    {
        let mut voter_card = VoterCard::new(0);
        voter_card.try_vote_for(0, &ProposalStatus::VotingPhase);
        let vote = voter_card.try_vote_for(0, &ProposalStatus::VotingPhase);

        assert!(!vote);
    }

    #[test]
    fn test_multiple_votes()
    {
        let mut voter_card = VoterCard::new(0);
        for i in 0..10
        {
            let vote = voter_card.try_vote_for(i, &ProposalStatus::VotingPhase);
            assert!(vote);
            assert_eq!(voter_card.votes.get(i).unwrap().0, i);
        }
    }
}<|MERGE_RESOLUTION|>--- conflicted
+++ resolved
@@ -5,8 +5,6 @@
 use scrypto::core::Runtime;
 use crate::decimal_maths::{cbrt, exp, ln};
 use crate::proposals::ProposalStatus;
-use scrypto::dec;
-
 
 /// A voter card, records the different tokens locked and the epoch when they were.
 /// It also records the votes that the voters casted and the delegatees the voter has.
@@ -45,53 +43,11 @@
         }
     }
 
-<<<<<<< HEAD
     pub fn add_tokens(&mut self, amount: Decimal, lock_period: u64)
     {
+        self.total_number_of_token += amount;
         self.locked_tokens.push((amount, lock_period));
     }
-=======
-    pub fn add_amount(&mut self, amount : Decimal) {
-        self.total_number_of_token += amount;
-        self.locked_tokens.push(amount);
-        self.lock_epoch.push(Self::current_epoch())
-    }
-
-
-    pub fn remove_amount(&mut self, amount : Decimal){
-
-        let mut amount = amount; // Pour faire une copie mutable de amount, j'ai peur que autrement ça change amount ailleur
-
-        if self.total_number_of_token == amount {
-            self.remove_all();
-        } 
-        else {
-
-            while amount > dec!("0") {
-                let tokens = self.locked_tokens.pop().unwrap();
-                if tokens > amount {
-                    self.locked_tokens.push(tokens - amount)
-                    // putain je deviens matrixé : ça fait gagner 2 opérations (soustraction + comparaison si je break là). En fait on peut faire encore plus moche et mettre un While True si je fais ça, ça vaut le coup ?
-                } else {
-                    self.lock_epoch.pop();
-                }
-                amount -= tokens;
-            }
-
-        }
-
-    }
-
-    pub fn remove_all(&mut self) -> Decimal {
-        let total_number_of_token = self.total_number_of_token;
-        self.total_number_of_token = dec!("0");
-        self.locked_tokens = vec![];
-        self.lock_epoch = vec![];
-        total_number_of_token
-    }
-
-
->>>>>>> ea987308
 
     /// Returns a boolean stating whether the given voter can delegate its tokens to another given voter
     pub fn can_delegate_to(&self, other_voter: u64) -> bool
@@ -158,10 +114,8 @@
             self.votes.push((proposal_id, current_status.clone()));
             true
         }
-
-    }
-
-<<<<<<< HEAD
+    }
+
     pub fn retrieve_tokens(&mut self, amount: Decimal)
     {
         assert!(amount > self.total_number_of_token, "Cannot retrieve more tokens than owned");
@@ -189,6 +143,15 @@
         }
     }
 
+    pub fn retrieve_all_tokens(&mut self) -> Decimal
+    {
+        let total_number_of_token = self.total_number_of_token;
+        self.total_number_of_token = dec!("0");
+        self.locked_tokens = vec![];
+        self.lock_epoch = vec![];
+        total_number_of_token
+    }
+
     /// Computes the voting power associated to a voter card
     /// The function is power(t,x) = (tanh(-2016/t) + 1)*cbrt(ln(x)),
     /// where `t = current_epoch - lock_epoch` and `x` is the total amount of tokens.
@@ -231,11 +194,6 @@
     fn merge(&mut self)
     {
         self.locked_tokens = vec![(self.total_number_of_token, Self::current_epoch())];
-=======
-    fn init_fusion(&mut self){
-        self.locked_tokens = vec![self.total_number_of_token];
-        self.lock_epoch = vec![Self::current_epoch()];
->>>>>>> ea987308
     }
 
     /// This function is used as a trick to be able to unit test the module.
