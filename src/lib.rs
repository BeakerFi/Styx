extern crate core;

<<<<<<< HEAD
mod token_converter;
mod ballot_box;
pub mod decimal_maths;
mod proposals;
mod voter_card;
=======
pub mod token_converter;
pub mod ballot_box;
pub mod decimal_maths;
pub mod proposals;
pub mod voter_card;
>>>>>>> d847f095
<|MERGE_RESOLUTION|>--- conflicted
+++ resolved
@@ -1,15 +1,7 @@
 extern crate core;
 
-<<<<<<< HEAD
-mod token_converter;
-mod ballot_box;
-pub mod decimal_maths;
-mod proposals;
-mod voter_card;
-=======
 pub mod token_converter;
 pub mod ballot_box;
 pub mod decimal_maths;
 pub mod proposals;
-pub mod voter_card;
->>>>>>> d847f095
+pub mod voter_card;