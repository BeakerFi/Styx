[package]
name = "test2"
version = "0.1.0"
edition = "2021"

[dependencies]
sbor = { git = "https://github.com/radixdlt/radixdlt-scrypto", tag = "v0.6.0" }
scrypto = { git = "https://github.com/radixdlt/radixdlt-scrypto", tag = "v0.6.0" }
num-bigint = { version = "0.4.3", default-features = false }

[dev-dependencies]
transaction = { git = "https://github.com/radixdlt/radixdlt-scrypto", tag = "v0.6.0" }
radix-engine = { git = "https://github.com/radixdlt/radixdlt-scrypto", tag = "v0.6.0" }
scrypto-unit = { git = "https://github.com/radixdlt/radixdlt-scrypto", tag = "v0.6.0" }
<<<<<<< HEAD
rand = "0.8"
=======
>>>>>>> 85aad122

[profile.release]
opt-level = 's'        # Optimize for size.
lto = true             # Enable Link Time Optimization.
codegen-units = 1      # Reduce number of codegen units to increase optimizations.
panic = 'abort'        # Abort on panic.
strip = "debuginfo"    # Strip debug info.
overflow-checks = true # Panic in the case of an overflow.

[lib]
crate-type = ["cdylib", "lib"]<|MERGE_RESOLUTION|>--- conflicted
+++ resolved
@@ -1,5 +1,5 @@
 [package]
-name = "test2"
+name = "styx"
 version = "0.1.0"
 edition = "2021"
 
@@ -12,10 +12,6 @@
 transaction = { git = "https://github.com/radixdlt/radixdlt-scrypto", tag = "v0.6.0" }
 radix-engine = { git = "https://github.com/radixdlt/radixdlt-scrypto", tag = "v0.6.0" }
 scrypto-unit = { git = "https://github.com/radixdlt/radixdlt-scrypto", tag = "v0.6.0" }
-<<<<<<< HEAD
-rand = "0.8"
-=======
->>>>>>> 85aad122
 
 [profile.release]
 opt-level = 's'        # Optimize for size.
